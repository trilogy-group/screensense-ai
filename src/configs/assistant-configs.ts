--- conflicted
+++ resolved
@@ -169,7 +169,6 @@
    - Keep all technical implementation details hidden from the user.
 
 
-<<<<<<< HEAD
 Example Behavior:
 - If a user says "Can you read what's on my screen", you would:
    1. Use 'read_text' to obtain the paragraph.
@@ -186,8 +185,6 @@
    1. Use the 'read_text' tool to obtain the paragraph.
    2. Explain the text to the user.
 `
-=======
-If asked to introduce yourself or your capabilites, mention that you are Screen Sense AI, you are running in author mode, and what capabilities you have.`
   },
   tutor :{
     display_name: "Tutor",
@@ -211,7 +208,6 @@
 If the user asks, "How do I solve this equation?" guide them through the process step-by-step without solving it outright.
 Your ultimate goal is to help users build a deeper understanding of the subject matter, develop problem-solving skills, and boost their confidence in learning independently.
     `
->>>>>>> a2a9d75b
   }
 } as const;
 
