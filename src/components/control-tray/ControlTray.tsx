--- conflicted
+++ resolved
@@ -16,7 +16,7 @@
 
 import cn from "classnames";
 
-import { memo, ReactNode, RefObject, useEffect, useRef, useState } from "react";
+import { memo, ReactNode, RefObject, useEffect, useRef, useState, useCallback, useMemo } from "react";
 import { useLiveAPIContext } from "../../contexts/LiveAPIContext";
 import { UseMediaStreamResult } from "../../hooks/use-media-stream-mux";
 import { useScreenCapture } from "../../hooks/use-screen-capture";
@@ -25,11 +25,8 @@
 import AudioPulse from "../audio-pulse/AudioPulse";
 import "./control-tray.scss";
 import { assistantConfigs } from "../../configs/assistant-configs";
-<<<<<<< HEAD
+import { trackEvent } from "../../configs/analytics";
 const { ipcRenderer } = window.require('electron');
-=======
-import { trackEvent } from "../../configs/analytics";
->>>>>>> fda61341
 
 export type ControlTrayProps = {
   videoRef: RefObject<HTMLVideoElement>;
@@ -74,7 +71,9 @@
   selectedOption,
   setSelectedOption,
 }: ControlTrayProps) {
-  const videoStreams = [useWebcam(), useScreenCapture()];
+  const webcamStream = useWebcam();
+  const screenCaptureStream = useScreenCapture();
+  const videoStreams = useMemo(() => [webcamStream, screenCaptureStream], [webcamStream, screenCaptureStream]);
   const [activeVideoStream, setActiveVideoStream] = useState<MediaStream | null>(null);
   const [webcam, screenCapture] = videoStreams;
   const [inVolume, setInVolume] = useState(0);
@@ -157,7 +156,7 @@
   }, [activeVideoStream, onVideoStreamChange, videoRef]);
 
   //handler for swapping from one video-stream to the next
-  const changeStreams = (next?: UseMediaStreamResult) => async () => {
+  const changeStreams = useCallback((next?: UseMediaStreamResult) => async () => {
     if (next) {
       try {
         const mediaStream = await next.start();
@@ -185,7 +184,7 @@
     }
 
     videoStreams.filter((msr) => msr !== next).forEach((msr) => msr.stop());
-  };
+  }, [onVideoStreamChange, screenCapture, videoStreams]);
 
   useEffect(() => {
     setSelectedOption(modes[carouselIndex]);
@@ -195,16 +194,33 @@
     ipcRenderer.send('update-carousel', modeName);
   }, [carouselIndex, modes, setSelectedOption]);
 
-  const handleCarouselChange = (direction: 'next' | 'prev') => {
+  const handleCarouselChange = useCallback((direction: 'next' | 'prev') => {
     setCarouselIndex(prevIndex => {
       const newIndex = direction === 'next' 
         ? (prevIndex + 1) % modes.length
         : (prevIndex - 1 + modes.length) % modes.length;
       return newIndex;
     });
+  }, [modes.length]);
+
+  const handleConnect = () => {
+    const apiKeyMatch = client.url.match(/[?&]key=([^&]*)/);
+    const apiKey = apiKeyMatch ? decodeURIComponent(apiKeyMatch[1]) : "";
+    
+    if (!connected && !apiKey) {
+      setShowError(true);
+      return;
+    }
+
+    if (!connected) {
+      trackEvent('chat_started', {
+        assistant_mode: selectedOption.value,
+      });
+    }
+    
+    connected ? disconnect() : connect();
   };
 
-<<<<<<< HEAD
   // Handle carousel actions from control window
   useEffect(() => {
     const handleCarouselAction = (event: any, direction: 'next' | 'prev') => {
@@ -215,7 +231,7 @@
     return () => {
       ipcRenderer.removeListener('carousel-action', handleCarouselAction);
     };
-  }, []);
+  }, [handleCarouselChange]);
 
   // Handle control actions from video window
   useEffect(() => {
@@ -265,25 +281,6 @@
       isConnected: connected
     });
   }, [muted, screenCapture.isStreaming, webcam.isStreaming, connected]);
-=======
-  const handleConnect = () => {
-    const apiKeyMatch = client.url.match(/[?&]key=([^&]*)/);
-    const apiKey = apiKeyMatch ? decodeURIComponent(apiKeyMatch[1]) : "";
-    
-    if (!connected && !apiKey) {
-      setShowError(true);
-      return;
-    }
-
-    if (!connected) {
-      trackEvent('chat_started', {
-        assistant_mode: selectedOption.value,
-      });
-    }
-    
-    connected ? disconnect() : connect();
-  };
->>>>>>> fda61341
 
   return (<>
     <section className="control-tray">
