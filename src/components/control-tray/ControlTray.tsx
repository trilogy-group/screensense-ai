--- conflicted
+++ resolved
@@ -229,11 +229,7 @@
     } else {
       disconnect();
     }
-<<<<<<< HEAD
-=======
-
-    connected ? disconnect() : connect();
->>>>>>> 27516cc9
+    
   };
 
   // Handle carousel actions from control window
