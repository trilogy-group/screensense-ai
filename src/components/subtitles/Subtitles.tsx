import { type Tool } from '@google/generative-ai';
import { useEffect, useState, useRef, memo } from 'react';
import { useLiveAPIContext } from '../../contexts/LiveAPIContext';
import { ToolCall } from '../../multimodal-live-types';
import vegaEmbed from 'vega-embed';
import { trackEvent } from '../../shared/analytics';
import { omniParser } from '../../services/omni-parser';
const { ipcRenderer } = window.require('electron');

interface SubtitlesProps {
  tools: Tool[];
  systemInstruction: string;
  assistantMode: string;
  onScreenshot?: () => string | null;
}

// Default tool configuration
function SubtitlesComponent({
  tools,
  systemInstruction,
  assistantMode,
  onScreenshot,
}: SubtitlesProps) {
  const [subtitles, setSubtitles] = useState<string>('');
  const [graphJson, setGraphJson] = useState<string>('');
  const { client, setConfig } = useLiveAPIContext();
  const graphRef = useRef<HTMLDivElement>(null);
  const [showNamePrompt, setShowNamePrompt] = useState(false);

  useEffect(() => {
    setConfig({
      model: 'models/gemini-2.0-flash-exp',
      generationConfig: {
        responseModalities: 'audio',
        speechConfig: {
          voiceConfig: { prebuiltVoiceConfig: { voiceName: 'Aoede' } },
        },
      },
      systemInstruction: {
        parts: [{ text: systemInstruction }],
      },
      tools: tools,
    });
  }, [setConfig, systemInstruction, tools, assistantMode]);

  useEffect(() => {
    const onToolCall = async (toolCall: ToolCall) => {
      let hasResponded = false;

      // Process function calls sequentially with delay
      for (const fc of toolCall.functionCalls) {
<<<<<<< HEAD
        console.log(`processing function call`, fc);
=======
        console.log(`got toolcall`, JSON.stringify(toolCall));
>>>>>>> 27516cc9
        // Track the tool invocation
        trackEvent('tool_used', {
          tool_name: fc.name,
          args: fc.args,
        });

        // Log tool usage to file
        ipcRenderer.send(
          'log_to_file',
          `Tool used: ${fc.name} with args: ${JSON.stringify(fc.args)}`
        );

<<<<<<< HEAD
        switch (fc.name) {
          case "render_subtitles":
            setSubtitles((fc.args as any).subtitles);
            break;
          case "remove_subtitles":
            setSubtitles("");
            ipcRenderer.send('remove-subtitles');
            break;
          case "render_graph":
            setGraphJson((fc.args as any).json_graph);
            break;
          case "write_text":
            ipcRenderer.send('write-text', (fc.args as any).content);
            break;
          case "read_text":
            const selectedText = await ipcRenderer.invoke('read-selection');
            console.log("selectedText received", selectedText);
            client.send([{ text: `Found the following text: ${selectedText}` }]);
            ipcRenderer.send('log-to-file', `Read text: ${selectedText}`);
            hasResponded = true;
            break;
          case "record_conversation":
            ipcRenderer.send('record-conversation', 
              (fc.args as any).function_call,
              (fc.args as any).description
            );
            break;
          case "set_action_name":
            ipcRenderer.send('set-action-name', (fc.args as any).name);
            break;
          case "perform_action":
            await ipcRenderer.invoke('perform-action', (fc.args as any).name);
            hasResponded = true;
            break;
          case "click":
            ipcRenderer.send('click', (fc.args as any).x || 700, (fc.args as any).y || 25);
            break;
          case "select_content":
            ipcRenderer.send('select-content', 
              (fc.args as any).x1 || 500, 
              (fc.args as any).y1 || 500, 
              (fc.args as any).x2 || 1000, 
              (fc.args as any).y2 || 1000
            );
            break;
          case "scroll":
            ipcRenderer.send('scroll', (fc.args as any).direction || "up", (fc.args as any).amount || 50);
            break;
          case "insert_content":
            ipcRenderer.send('insert-content', (fc.args as any).x || 500, (fc.args as any).y || 500);
            break;  
=======
        if (fc.name === 'render_subtitles') {
          const text = (fc.args as any).subtitles;
          setSubtitles(text);
        } else if (fc.name === 'remove_subtitles') {
          setSubtitles('');
          ipcRenderer.send('remove_subtitles');
        } else if (fc.name === 'render_graph') {
          const json = (fc.args as any).json_graph;
          setGraphJson(json);
        } else if (fc.name === 'write_text') {
          const content = (fc.args as any).content;
          ipcRenderer.send('write_text', content);
        } else if (fc.name === 'read_text') {
          const selectedText = await ipcRenderer.invoke('read_selection');
          console.log('selectedText received', selectedText);
          // Send an empty response to the tool call, and then send the selected text to the client as a user message
          // This is because Gemini often ignores the tool call response, or hallucinates the response
          // At some point, we should see if we can fix this via the prompt instead
          client.sendToolResponse({
            functionResponses: toolCall.functionCalls.map(fc => ({
              response: { output: { success: true } },
              id: fc.id,
            })),
          });
          client.send([{ text: `Found the following text: ${selectedText}` }]);
          ipcRenderer.send('log_to_file', `Read text: ${selectedText}`);
          hasResponded = true;
        } else if (fc.name === 'find_all_elements') {
          if (onScreenshot) {
            const screenshot = onScreenshot();
            if (screenshot) {
              try {
                // Convert base64 to blob
                const base64Data = screenshot.split(',')[1];
                const byteCharacters = atob(base64Data);
                const byteNumbers = new Array(byteCharacters.length);
                for (let i = 0; i < byteCharacters.length; i++) {
                  byteNumbers[i] = byteCharacters.charCodeAt(i);
                }
                const byteArray = new Uint8Array(byteNumbers);
                const blob = new Blob([byteArray], { type: 'image/jpeg' });

                const video = document.querySelector('video');
                if (!video) {
                  throw new Error('Video element not found');
                }

                const videoWidth = video.videoWidth;
                const videoHeight = video.videoHeight;
                const devicePixelRatio = window.devicePixelRatio || 1;
                const actualWidth = Math.round(videoWidth / devicePixelRatio);
                const actualHeight = Math.round(videoHeight / devicePixelRatio);

                // Get elements from ML model
                const detectionResult = await omniParser.detectElements(blob);
                const elements = detectionResult.data[1];

                // Scale all coordinates to actual screen dimensions
                const scaledElements = elements.map(element => ({
                  ...element,
                  center: {
                    x: Math.round(element.center.x * actualWidth),
                    y: Math.round(element.center.y * actualHeight),
                  },
                }));

                client.sendToolResponse({
                  functionResponses: toolCall.functionCalls.map(fc => ({
                    response: {
                      output: {
                        success: true,
                        // elements: scaledElements
                      },
                    },
                    id: fc.id,
                  })),
                });
                client.send([
                  { text: `Found the following elements: ${JSON.stringify(scaledElements)}` },
                ]);
                console.log('sent coordinates');

                ipcRenderer.send('log_to_file', `Found ${scaledElements.length} elements`);
              } catch (error) {
                console.error('Error finding elements:', error);
                const errorMessage =
                  error instanceof Error ? error.message : 'Unknown error occurred';
                client.sendToolResponse({
                  functionResponses: toolCall.functionCalls.map(fc => ({
                    response: { output: { success: false, error: errorMessage } },
                    id: fc.id,
                  })),
                });
                client.send([{ text: `Error finding elements: ${errorMessage}` }]);
                ipcRenderer.send('log_to_file', `Error finding elements: ${errorMessage}`);
              }
            } else {
              client.sendToolResponse({
                functionResponses: toolCall.functionCalls.map(fc => ({
                  response: { output: { success: false, error: 'Failed to capture screenshot' } },
                  id: fc.id,
                })),
              });
              client.send([{ text: `Failed to capture screenshot` }]);
              ipcRenderer.send('log_to_file', `Failed to capture screenshot`);
            }
          } else {
            console.log('no onScreenshot function');
            client.sendToolResponse({
              functionResponses: toolCall.functionCalls.map(fc => ({
                response: { output: { success: false } },
                id: fc.id,
              })),
            });
            client.send([{ text: `Failed to capture screenshot.` }]);
            ipcRenderer.send('log_to_file', `Failed to capture screenshot`);
          }
          hasResponded = true;
        } else if (fc.name === 'highlight_element') {
          const coordinates = (fc.args as any).coordinates;
          ipcRenderer.send('show-coordinates', coordinates.x, coordinates.y);
        } else if (fc.name === 'click_element') {
          const args = fc.args as any;
          ipcRenderer.send('click', args.coordinates.x, args.coordinates.y, args.action);
>>>>>>> 27516cc9
        }
      }
      // Add delay between function calls
      await new Promise(resolve => setTimeout(resolve, 2000));
      if (toolCall.functionCalls.length && !hasResponded) {
        client.sendToolResponse({
          functionResponses: toolCall.functionCalls.map(fc => ({
            response: { output: { success: true } },
            id: fc.id,
          })),
        });
      }
    };
    client.on('toolcall', onToolCall);
    return () => {
      client.off('toolcall', onToolCall);
    };
  }, [client, onScreenshot]);

  // Separate useEffect to handle IPC communication when subtitles change
  useEffect(() => {
    if (subtitles) {
      ipcRenderer.send('update-subtitles', subtitles);
    }
  }, [subtitles]);

  useEffect(() => {
    if (graphRef.current && graphJson) {
      try {
        vegaEmbed(graphRef.current, JSON.parse(graphJson));
      } catch (error) {
        console.error('Failed to render graph:', error);
        // Log graph rendering errors
        ipcRenderer.send('log_to_file', `Error rendering graph: ${error}`);
      }
    }
  }, [graphRef, graphJson]);

  useEffect(() => {
    const handleSessionNamePrompt = () => {
      setShowNamePrompt(true);
    };

    ipcRenderer.on('prompt-session-name', handleSessionNamePrompt);

    return () => {
      ipcRenderer.removeListener('prompt-session-name', handleSessionNamePrompt);
    };
  }, []);

  const handleNameSubmit = (e: React.FormEvent) => {
    e.preventDefault();
    const formData = new FormData(e.target as HTMLFormElement);
    const sessionName = formData.get('sessionName') as string;
    if (sessionName) {
      ipcRenderer.send('set-session-name', sessionName);
      setShowNamePrompt(false);
    }
  };

  return (
    <>
      {showNamePrompt && (
        <div className="fixed inset-0 bg-black bg-opacity-50 flex items-center justify-center z-50">
          <div className="bg-white p-6 rounded-lg shadow-lg">
            <form onSubmit={handleNameSubmit} className="space-y-4">
              <h2 className="text-lg font-semibold">Enter Session Name</h2>
              <input
                type="text"
                name="sessionName"
                className="w-full px-3 py-2 border rounded"
                placeholder="Enter session name"
                required
              />
              <button
                type="submit"
                className="w-full bg-blue-500 text-white px-4 py-2 rounded hover:bg-blue-600"
              >
                Start Session
              </button>
            </form>
          </div>
        </div>
      )}
      <div className="vega-embed" ref={graphRef} />
    </>
  );
}

export const Subtitles = memo(SubtitlesComponent);<|MERGE_RESOLUTION|>--- conflicted
+++ resolved
@@ -49,11 +49,7 @@
 
       // Process function calls sequentially with delay
       for (const fc of toolCall.functionCalls) {
-<<<<<<< HEAD
-        console.log(`processing function call`, fc);
-=======
-        console.log(`got toolcall`, JSON.stringify(toolCall));
->>>>>>> 27516cc9
+        console.log(`processing function call`, JSON.stringify(fc));
         // Track the tool invocation
         trackEvent('tool_used', {
           tool_name: fc.name,
@@ -66,7 +62,6 @@
           `Tool used: ${fc.name} with args: ${JSON.stringify(fc.args)}`
         );
 
-<<<<<<< HEAD
         switch (fc.name) {
           case "render_subtitles":
             setSubtitles((fc.args as any).subtitles);
@@ -117,133 +112,107 @@
             break;
           case "insert_content":
             ipcRenderer.send('insert-content', (fc.args as any).x || 500, (fc.args as any).y || 500);
-            break;  
-=======
-        if (fc.name === 'render_subtitles') {
-          const text = (fc.args as any).subtitles;
-          setSubtitles(text);
-        } else if (fc.name === 'remove_subtitles') {
-          setSubtitles('');
-          ipcRenderer.send('remove_subtitles');
-        } else if (fc.name === 'render_graph') {
-          const json = (fc.args as any).json_graph;
-          setGraphJson(json);
-        } else if (fc.name === 'write_text') {
-          const content = (fc.args as any).content;
-          ipcRenderer.send('write_text', content);
-        } else if (fc.name === 'read_text') {
-          const selectedText = await ipcRenderer.invoke('read_selection');
-          console.log('selectedText received', selectedText);
-          // Send an empty response to the tool call, and then send the selected text to the client as a user message
-          // This is because Gemini often ignores the tool call response, or hallucinates the response
-          // At some point, we should see if we can fix this via the prompt instead
-          client.sendToolResponse({
-            functionResponses: toolCall.functionCalls.map(fc => ({
-              response: { output: { success: true } },
-              id: fc.id,
-            })),
-          });
-          client.send([{ text: `Found the following text: ${selectedText}` }]);
-          ipcRenderer.send('log_to_file', `Read text: ${selectedText}`);
-          hasResponded = true;
-        } else if (fc.name === 'find_all_elements') {
-          if (onScreenshot) {
-            const screenshot = onScreenshot();
-            if (screenshot) {
-              try {
-                // Convert base64 to blob
-                const base64Data = screenshot.split(',')[1];
-                const byteCharacters = atob(base64Data);
-                const byteNumbers = new Array(byteCharacters.length);
-                for (let i = 0; i < byteCharacters.length; i++) {
-                  byteNumbers[i] = byteCharacters.charCodeAt(i);
+            break;
+          case "find_all_elements":
+            if (onScreenshot) {
+              const screenshot = onScreenshot();
+              if (screenshot) {
+                try {
+                  // Convert base64 to blob
+                  const base64Data = screenshot.split(',')[1];
+                  const byteCharacters = atob(base64Data);
+                  const byteNumbers = new Array(byteCharacters.length);
+                  for (let i = 0; i < byteCharacters.length; i++) {
+                    byteNumbers[i] = byteCharacters.charCodeAt(i);
+                  }
+                  const byteArray = new Uint8Array(byteNumbers);
+                  const blob = new Blob([byteArray], { type: 'image/jpeg' });
+  
+                  const video = document.querySelector('video');
+                  if (!video) {
+                    throw new Error('Video element not found');
+                  }
+  
+                  const videoWidth = video.videoWidth;
+                  const videoHeight = video.videoHeight;
+                  const devicePixelRatio = window.devicePixelRatio || 1;
+                  const actualWidth = Math.round(videoWidth / devicePixelRatio);
+                  const actualHeight = Math.round(videoHeight / devicePixelRatio);
+  
+                  // Get elements from ML model
+                  const detectionResult = await omniParser.detectElements(blob);
+                  const elements = detectionResult.data[1];
+  
+                  // Scale all coordinates to actual screen dimensions
+                  const scaledElements = elements.map(element => ({
+                    ...element,
+                    center: {
+                      x: Math.round(element.center.x * actualWidth),
+                      y: Math.round(element.center.y * actualHeight),
+                    },
+                  }));
+  
+                  client.sendToolResponse({
+                    functionResponses: toolCall.functionCalls.map(fc => ({
+                      response: {
+                        output: {
+                          success: true,
+                          // elements: scaledElements
+                        },
+                      },
+                      id: fc.id,
+                    })),
+                  });
+                  client.send([
+                    { text: `Found the following elements: ${JSON.stringify(scaledElements)}` },
+                  ]);
+                  console.log('sent coordinates');
+  
+                  ipcRenderer.send('log_to_file', `Found ${scaledElements.length} elements`);
+                } catch (error) {
+                  console.error('Error finding elements:', error);
+                  const errorMessage =
+                    error instanceof Error ? error.message : 'Unknown error occurred';
+                  client.sendToolResponse({
+                    functionResponses: toolCall.functionCalls.map(fc => ({
+                      response: { output: { success: false, error: errorMessage } },
+                      id: fc.id,
+                    })),
+                  });
+                  client.send([{ text: `Error finding elements: ${errorMessage}` }]);
+                  ipcRenderer.send('log_to_file', `Error finding elements: ${errorMessage}`);
                 }
-                const byteArray = new Uint8Array(byteNumbers);
-                const blob = new Blob([byteArray], { type: 'image/jpeg' });
-
-                const video = document.querySelector('video');
-                if (!video) {
-                  throw new Error('Video element not found');
-                }
-
-                const videoWidth = video.videoWidth;
-                const videoHeight = video.videoHeight;
-                const devicePixelRatio = window.devicePixelRatio || 1;
-                const actualWidth = Math.round(videoWidth / devicePixelRatio);
-                const actualHeight = Math.round(videoHeight / devicePixelRatio);
-
-                // Get elements from ML model
-                const detectionResult = await omniParser.detectElements(blob);
-                const elements = detectionResult.data[1];
-
-                // Scale all coordinates to actual screen dimensions
-                const scaledElements = elements.map(element => ({
-                  ...element,
-                  center: {
-                    x: Math.round(element.center.x * actualWidth),
-                    y: Math.round(element.center.y * actualHeight),
-                  },
-                }));
-
+              } else {
                 client.sendToolResponse({
                   functionResponses: toolCall.functionCalls.map(fc => ({
-                    response: {
-                      output: {
-                        success: true,
-                        // elements: scaledElements
-                      },
-                    },
+                    response: { output: { success: false, error: 'Failed to capture screenshot' } },
                     id: fc.id,
                   })),
                 });
-                client.send([
-                  { text: `Found the following elements: ${JSON.stringify(scaledElements)}` },
-                ]);
-                console.log('sent coordinates');
-
-                ipcRenderer.send('log_to_file', `Found ${scaledElements.length} elements`);
-              } catch (error) {
-                console.error('Error finding elements:', error);
-                const errorMessage =
-                  error instanceof Error ? error.message : 'Unknown error occurred';
-                client.sendToolResponse({
-                  functionResponses: toolCall.functionCalls.map(fc => ({
-                    response: { output: { success: false, error: errorMessage } },
-                    id: fc.id,
-                  })),
-                });
-                client.send([{ text: `Error finding elements: ${errorMessage}` }]);
-                ipcRenderer.send('log_to_file', `Error finding elements: ${errorMessage}`);
+                client.send([{ text: `Failed to capture screenshot` }]);
+                ipcRenderer.send('log_to_file', `Failed to capture screenshot`);
               }
             } else {
+              console.log('no onScreenshot function');
               client.sendToolResponse({
                 functionResponses: toolCall.functionCalls.map(fc => ({
-                  response: { output: { success: false, error: 'Failed to capture screenshot' } },
+                  response: { output: { success: false } },
                   id: fc.id,
                 })),
               });
-              client.send([{ text: `Failed to capture screenshot` }]);
+              client.send([{ text: `Failed to capture screenshot.` }]);
               ipcRenderer.send('log_to_file', `Failed to capture screenshot`);
             }
-          } else {
-            console.log('no onScreenshot function');
-            client.sendToolResponse({
-              functionResponses: toolCall.functionCalls.map(fc => ({
-                response: { output: { success: false } },
-                id: fc.id,
-              })),
-            });
-            client.send([{ text: `Failed to capture screenshot.` }]);
-            ipcRenderer.send('log_to_file', `Failed to capture screenshot`);
-          }
-          hasResponded = true;
-        } else if (fc.name === 'highlight_element') {
-          const coordinates = (fc.args as any).coordinates;
-          ipcRenderer.send('show-coordinates', coordinates.x, coordinates.y);
-        } else if (fc.name === 'click_element') {
-          const args = fc.args as any;
-          ipcRenderer.send('click', args.coordinates.x, args.coordinates.y, args.action);
->>>>>>> 27516cc9
+            hasResponded = true;
+            break;
+          case "highlight_element":
+            const coordinates = (fc.args as any).coordinates;
+            ipcRenderer.send('show-coordinates', coordinates.x, coordinates.y);
+            break;
+          case "click_element":
+            const args = fc.args as any;
+            ipcRenderer.send('click', args.coordinates.x, args.coordinates.y, args.action);
+            break;
         }
       }
       // Add delay between function calls
