import { useRef, useState, useEffect, useCallback, useImperativeHandle, forwardRef } from "react";
import "./App.scss";
import { LiveAPIProvider, useLiveAPIContext } from "./contexts/LiveAPIContext";
// import SidePanel from "./components/side-panel/SidePanel";
import { Subtitles } from "./components/subtitles/Subtitles";
import ControlTray from "./components/control-tray/ControlTray";
import cn from "classnames";
import { assistantConfigs, type AssistantConfigMode } from "./configs/assistant-configs";
import { initAnalytics, trackEvent } from "./shared/analytics";
const { ipcRenderer } = window.require('electron');

const host = "generativelanguage.googleapis.com";
const uri = `wss://${host}/ws/google.ai.generativelanguage.v1alpha.GenerativeService.BidiGenerateContent`;

type ModeOption = {
  value: AssistantConfigMode;
};

// Ensure daily_helper is first in the modes array
const modes: ModeOption[] = Object.keys(assistantConfigs).map(key => ({
  value: key as AssistantConfigMode
}));

export interface VideoCanvasHandle {
  captureScreenshot: () => string | null;
}

const VideoCanvas = forwardRef<VideoCanvasHandle, { videoRef: React.RefObject<HTMLVideoElement>, videoStream: MediaStream | null }>(
  ({ videoRef, videoStream }, ref) => {
    const renderCanvasRef = useRef<HTMLCanvasElement>(null);
    const { client, connected } = useLiveAPIContext();

    // Add method to capture screenshot
    const captureScreenshot = useCallback(() => {
      const video = videoRef.current;
      const canvas = renderCanvasRef.current;

      if (!video || !canvas) {
        return null;
      }

      const ctx = canvas.getContext("2d")!;
<<<<<<< HEAD
      canvas.width = video.videoWidth;
      canvas.height = video.videoHeight;
      ctx.drawImage(video, 0, 0, canvas.width, canvas.height);
      return canvas.toDataURL("image/jpeg", 1.0);
    }, [videoRef]);

    // Expose the capture method through ref
    useImperativeHandle(ref, () => ({
      captureScreenshot
    }));

    useEffect(() => {
      if (videoRef.current) {
        videoRef.current.srcObject = videoStream;
      }

      let timeoutId = -1;

      function sendVideoFrame() {
        const video = videoRef.current;
        const canvas = renderCanvasRef.current;

        if (!video || !canvas) {
          return;
        }

        const ctx = canvas.getContext("2d")!;
        canvas.width = video.videoWidth * 0.50;
        canvas.height = video.videoHeight * 0.50;
        if (canvas.width + canvas.height > 0) {
          ctx.drawImage(videoRef.current, 0, 0, canvas.width, canvas.height);
          const base64 = canvas.toDataURL("image/jpeg", 1.0);
          const data = base64.slice(base64.indexOf(",") + 1, Infinity);
          client.sendRealtimeInput([{ mimeType: "image/jpeg", data }]);
        }
        if (connected) {
          timeoutId = window.setTimeout(sendVideoFrame, 1000 / 0.5);
        }
=======
      canvas.width = video.videoWidth * 0.5;
      canvas.height = video.videoHeight * 0.5;
      if (canvas.width + canvas.height > 0) {
        ctx.drawImage(videoRef.current, 0, 0, canvas.width, canvas.height);
        const base64 = canvas.toDataURL("image/jpeg", 1.0);
        const data = base64.slice(base64.indexOf(",") + 1, Infinity);
        client.sendRealtimeInput([{ mimeType: "image/jpeg", data }]);
>>>>>>> b81af4a1
      }
      if (videoStream !== null && connected) {
        requestAnimationFrame(sendVideoFrame);
      }
      return () => {
        clearTimeout(timeoutId);
      };
    }, [videoStream, connected, client, videoRef]);

    return <canvas style={{ display: "none" }} ref={renderCanvasRef} />;
  }
);

function App() {
  const videoRef = useRef<HTMLVideoElement>(null);
  const videoCanvasRef = useRef<VideoCanvasHandle>(null);
  const [videoStream, setVideoStream] = useState<MediaStream | null>(null);
  const [geminiApiKey, setGeminiApiKey] = useState<string>("");
  const [selectedOption, setSelectedOption] = useState<ModeOption>(modes[0]);

  // Initialize PostHog
  useEffect(() => {
    const initAnalyticsWithMachineId = async () => {
      try {
        const machineId = await ipcRenderer.invoke('get-machine-id');
        initAnalytics(machineId);
      } catch (error) {
        console.error('Failed to initialize analytics:', error);
      }
    };
    
    initAnalyticsWithMachineId();
  }, []);

  // Load saved settings when app starts
  useEffect(() => {
    const loadSavedSettings = async () => {
      try {
        const savedSettings = await ipcRenderer.invoke('get-saved-settings');
        console.log('Loaded saved settings:', savedSettings);
        if (savedSettings?.geminiApiKey) {
          setGeminiApiKey(savedSettings.geminiApiKey);
        }
      } catch (error) {
        console.error('Error loading saved settings:', error);
      }
    };
    loadSavedSettings();
  }, []);

  // Handle settings-related IPC messages
  useEffect(() => {
    const handleGetSettings = () => {
      console.log('Sending current settings:', { geminiApiKey });
      ipcRenderer.send('settings-data', { geminiApiKey });
    };

    const handleUpdateSettings = (event: any, settings: { geminiApiKey: string }) => {
      console.log('Received settings update:', settings);
      if (settings?.geminiApiKey) {
        setGeminiApiKey(settings.geminiApiKey);
        trackEvent('api_key_updated');
      }
    };

    const handleInitSavedSettings = (event: any, settings: { geminiApiKey: string }) => {
      console.log('Received initial settings:', settings);
      if (settings?.geminiApiKey) {
        setGeminiApiKey(settings.geminiApiKey);
      }
    };

    ipcRenderer.on('get-settings', handleGetSettings);
    ipcRenderer.on('update-settings', handleUpdateSettings);
    ipcRenderer.on('init-saved-settings', handleInitSavedSettings);

    return () => {
      ipcRenderer.removeListener('get-settings', handleGetSettings);
      ipcRenderer.removeListener('update-settings', handleUpdateSettings);
      ipcRenderer.removeListener('init-saved-settings', handleInitSavedSettings);
    };
  }, [geminiApiKey]);

  // Handle API key check
  useEffect(() => {
    const handleCheckApiKey = () => {
      console.log('Checking API key:', geminiApiKey);
      ipcRenderer.send('api-key-check-result', !!geminiApiKey);
    };

    ipcRenderer.on('check-api-key', handleCheckApiKey);
    return () => {
      ipcRenderer.removeListener('check-api-key', handleCheckApiKey);
    };
  }, [geminiApiKey]);

  // Handle mode update requests
  useEffect(() => {
    const handleModeUpdateRequest = () => {
      const mode = selectedOption.value as keyof typeof assistantConfigs;
      const modeName = assistantConfigs[mode].display_name;
      const requiresDisplay = assistantConfigs[mode].requiresDisplay;
      ipcRenderer.send('update-carousel', { modeName, requiresDisplay });
    };

    ipcRenderer.on('request-mode-update', handleModeUpdateRequest);
    return () => {
      ipcRenderer.removeListener('request-mode-update', handleModeUpdateRequest);
    };
  }, [selectedOption]);

  const handleScreenshot = useCallback(() => {
    return videoCanvasRef.current?.captureScreenshot() || null;
  }, []);

  return (
    <div className="App">
      <LiveAPIProvider url={uri} apiKey={geminiApiKey}>
        <div className="streaming-console">
          <VideoCanvas ref={videoCanvasRef} videoRef={videoRef} videoStream={videoStream} />
          <button
            className="action-button settings-button"
            onClick={() => {
              ipcRenderer.send('show-settings');
            }}
            title="Settings"
          >
            <span className="material-symbols-outlined">settings</span>
          </button>

          <main>
            <div className="main-app-area">
              <Subtitles 
                tools={[...assistantConfigs[selectedOption.value as keyof typeof assistantConfigs].tools]}
                systemInstruction={assistantConfigs[selectedOption.value as keyof typeof assistantConfigs].systemInstruction}
                assistantMode={selectedOption.value}
                onScreenshot={handleScreenshot}
              />
              <video
                className={cn("stream", {
                  hidden: !videoRef.current || !videoStream,
                })}
                ref={videoRef}
                autoPlay
                playsInline
              />
            </div>

            <div style={{ display: 'none' }}>
              <ControlTray
                videoRef={videoRef}
                supportsVideo={true}
                onVideoStreamChange={setVideoStream}
                modes={modes}
                selectedOption={selectedOption}
                setSelectedOption={(option: { value: string }) => 
                  setSelectedOption(option as ModeOption)}
              >
                {/* put your own buttons here */}
              </ControlTray>
            </div>
          </main>
        </div>
      </LiveAPIProvider>
    </div>
  );
}

export default App;<|MERGE_RESOLUTION|>--- conflicted
+++ resolved
@@ -40,7 +40,6 @@
       }
 
       const ctx = canvas.getContext("2d")!;
-<<<<<<< HEAD
       canvas.width = video.videoWidth;
       canvas.height = video.videoHeight;
       ctx.drawImage(video, 0, 0, canvas.width, canvas.height);
@@ -67,19 +66,7 @@
           return;
         }
 
-        const ctx = canvas.getContext("2d")!;
-        canvas.width = video.videoWidth * 0.50;
-        canvas.height = video.videoHeight * 0.50;
-        if (canvas.width + canvas.height > 0) {
-          ctx.drawImage(videoRef.current, 0, 0, canvas.width, canvas.height);
-          const base64 = canvas.toDataURL("image/jpeg", 1.0);
-          const data = base64.slice(base64.indexOf(",") + 1, Infinity);
-          client.sendRealtimeInput([{ mimeType: "image/jpeg", data }]);
-        }
-        if (connected) {
-          timeoutId = window.setTimeout(sendVideoFrame, 1000 / 0.5);
-        }
-=======
+      const ctx = canvas.getContext("2d")!;
       canvas.width = video.videoWidth * 0.5;
       canvas.height = video.videoHeight * 0.5;
       if (canvas.width + canvas.height > 0) {
@@ -87,15 +74,18 @@
         const base64 = canvas.toDataURL("image/jpeg", 1.0);
         const data = base64.slice(base64.indexOf(",") + 1, Infinity);
         client.sendRealtimeInput([{ mimeType: "image/jpeg", data }]);
->>>>>>> b81af4a1
-      }
-      if (videoStream !== null && connected) {
-        requestAnimationFrame(sendVideoFrame);
-      }
-      return () => {
-        clearTimeout(timeoutId);
-      };
-    }, [videoStream, connected, client, videoRef]);
+      }
+      if (connected) {
+        timeoutId = window.setTimeout(sendVideoFrame, 1000 / 0.5);
+      }
+    }
+    if (videoStream !== null && connected) {
+      requestAnimationFrame(sendVideoFrame);
+    }
+    return () => {
+      clearTimeout(timeoutId);
+    };
+  }, [videoStream, connected, client, videoRef]);
 
     return <canvas style={{ display: "none" }} ref={renderCanvasRef} />;
   }
